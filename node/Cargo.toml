--- conflicted
+++ resolved
@@ -16,13 +16,8 @@
 targets = ['x86_64-unknown-linux-gnu']
 
 [dependencies]
-<<<<<<< HEAD
-async-trait = "0.1.63"
+async-trait = "0.1.66"
 clap = { version = "4.1.8", features = ["derive"] }
-=======
-async-trait = "0.1.66"
-clap = { version = "4.1.6", features = ["derive"] }
->>>>>>> c7f3634c
 codec = { package = "parity-scale-codec", version = "3.0.0" }
 futures = { version = "0.3.26", features = ["compat"] }
 hex-literal = "0.3.4"
