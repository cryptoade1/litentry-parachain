import './config';
import WebSocketAsPromised from 'websocket-as-promised';
import WebSocket from 'ws';
import Options from 'websocket-as-promised/types/options';
import { ApiPromise, Keyring, WsProvider } from '@polkadot/api';
import { StorageKey, Vec } from '@polkadot/types';
import {
    AESOutput,
    IntegrationTestContext,
    LitentryIdentity,
    PubicKeyJson,
    teeTypes,
    WorkerRpcReturnString,
    WorkerRpcReturnValue,
} from './type-definitions';
import { blake2AsHex, cryptoWaitReady, signatureVerify } from '@polkadot/util-crypto';
import { KeyringPair } from '@polkadot/keyring/types';
import { Codec } from '@polkadot/types/types';
import { ApiTypes, SubmittableExtrinsic } from '@polkadot/api/types';
import { HexString } from '@polkadot/util/types';
import { hexToU8a, u8aToHex, stringToU8a } from '@polkadot/util';
import { KeyObject } from 'crypto';
import { Event, EventRecord } from '@polkadot/types/interfaces';
import { after, before, describe } from 'mocha';
import { generateChallengeCode, getSigner } from './web3/setup';
import { ethers } from 'ethers';
import { generateTestKeys } from './web3/functions';

const base58 = require('micro-base58');
const crypto = require('crypto');
// in order to handle self-signed certificates we need to turn off the validation
// TODO add self signed certificate ??
process.env.NODE_TLS_REJECT_UNAUTHORIZED = '0';

// maximum milliseconds that we wait in listening events before we timeout
const listenTimeoutInMilliSeconds = 3 * 60 * 1000;

export function sleep(secs: number) {
    return new Promise((resolve) => {
        setTimeout(resolve, secs * 1000);
    });
}

export async function getListenTimeoutInBlocks(api: ApiPromise) {
    const slotDuration = await api.call.auraApi.slotDuration();
    return listenTimeoutInMilliSeconds / parseInt(slotDuration.toString());
}

export async function sendRequest(
    wsClient: WebSocketAsPromised,
    request: any,
    api: ApiPromise
): Promise<WorkerRpcReturnValue> {
    const resp = await wsClient.sendRequest(request, { requestId: 1, timeout: 6000 });
    const resp_json = api.createType('WorkerRpcReturnValue', resp.result).toJSON() as WorkerRpcReturnValue;
    return resp_json;
}

export async function getTEEShieldingKey(wsClient: WebSocketAsPromised, api: ApiPromise): Promise<KeyObject> {
    let request = { jsonrpc: '2.0', method: 'author_getShieldingKey', params: [], id: 1 };
    let respJSON = await sendRequest(wsClient, request, api);

    const pubKeyHex = api.createType('WorkerRpcReturnString', respJSON.value).toJSON() as WorkerRpcReturnString;
    let chunk = Buffer.from(pubKeyHex.vec.slice(2), 'hex');
    let pubKeyJSON = JSON.parse(chunk.toString('utf-8')) as PubicKeyJson;

    return crypto.createPublicKey({
        key: {
            alg: 'RSA-OAEP-256',
            kty: 'RSA',
            use: 'enc',
            n: Buffer.from(pubKeyJSON.n.reverse()).toString('base64url'),
            e: Buffer.from(pubKeyJSON.e.reverse()).toString('base64url'),
        },
        format: 'jwk',
    });
}

export async function initWorkerConnection(endpoint: string): Promise<WebSocketAsPromised> {
    const wsp = new WebSocketAsPromised(endpoint, <Options>(<unknown>{
        createWebSocket: (url: any) => new WebSocket(url),
        extractMessageData: (event: any) => event,
        packMessage: (data: any) => JSON.stringify(data),
        unpackMessage: (data: string | ArrayBuffer | Blob) => JSON.parse(data.toString()),
        attachRequestId: (data: any, requestId: string | number) => Object.assign({ id: requestId }, data),
        extractRequestId: (data: any) => data && data.id, // read requestId from message `id` field
    }));
    await wsp.open();
    return wsp;
}

export async function initIntegrationTestContext(
    workerEndpoint: string,
    substrateEndpoint: string
): Promise<IntegrationTestContext> {
    const provider = new WsProvider(substrateEndpoint);
    const ethersWallet = {
        alice: new ethers.Wallet(generateTestKeys().alice),
        bob: new ethers.Wallet(generateTestKeys().bob),
        charlie: new ethers.Wallet(generateTestKeys().charlie),
        dave: new ethers.Wallet(generateTestKeys().dave),
        eve: new ethers.Wallet(generateTestKeys().eve),
    };
    const api = await ApiPromise.create({
        provider,
        types: teeTypes,
    });
    await cryptoWaitReady();
    const keys = (await api.query.sidechain.workerForShard.entries()) as [StorageKey, Codec][];
    let shard = '';
    for (let i = 0; i < keys.length; i++) {
        //TODO shard may be different from mr_enclave. The default value of shard is mr_enclave
        shard = keys[i][0].args[0].toHex();
        console.log('query worker shard: ', shard);
        break;
    }
    if (shard == '') {
        throw new Error('shard not found');
    }

    const wsp = await initWorkerConnection(workerEndpoint);

    const teeShieldingKey = await getTEEShieldingKey(wsp, api);
    return <IntegrationTestContext>{
        tee: wsp,
        substrate: api,
        teeShieldingKey,
        shard,
        defaultSigner: getSigner(),
        ethersWallet,
    };
}

export async function sendTxUntilInBlock(api: ApiPromise, tx: SubmittableExtrinsic<ApiTypes>, signer: KeyringPair) {
    return new Promise<{ block: string }>(async (resolve, reject) => {
        // The purpose of paymentInfo is to check whether the version of polkadot/api is suitable for the current test and to determine whether the transaction is successful.
        await tx.paymentInfo(signer);
        const nonce = await api.rpc.system.accountNextIndex(signer.address);
        await tx.signAndSend(signer, { nonce }, (result) => {
            if (result.status.isInBlock) {
                console.log(`Transaction included at blockHash ${result.status.asInBlock}`);
                resolve({
                    block: result.status.asInBlock.toString(),
                });
            } else if (result.status.isInvalid) {
                reject(`Transaction is ${result.status}`);
            }
        });
    });
}

<<<<<<< HEAD
export async function listenEncryptedEvents(
    context: IntegrationTestContext,
    aesKey: HexString,
    type: string,
    filterObj: { module: string; method: string; event: string; errorEvent?: string }
) {
    return new Promise<HexString[] | string[] | string>(async (resolve, reject) => {
        let startBlock = 0;
        const slotDuration = await context.substrate.call.auraApi.slotDuration();
        const timeout = 3 * 60 * 1000; // 3 min
        let maximumWaitingBlock = timeout / parseInt(slotDuration.toString());
        console.log('maximumWaitingBlock', maximumWaitingBlock);
        const unsubscribe = await context.substrate.rpc.chain.subscribeNewHeads(async (header) => {
            const currentBlockNumber = header.number.toNumber();
            if (startBlock == 0) startBlock = currentBlockNumber;
            if (currentBlockNumber > startBlock + maximumWaitingBlock) {
                reject('timeout');
                return;
            }
            console.log(`Chain is at block: #${header.number}`);
            const signedBlock = await context.substrate.rpc.chain.getBlock(header.hash);

            const allEvents = (await context.substrate.query.system.events.at(header.hash)) as Vec<EventRecord>;
            signedBlock.block.extrinsics.forEach((ex, index) => {
                if (
                    !(
                        ex.method.section === filterObj.module &&
                        (ex.method.method === filterObj.method || ex.method.method === 'someError')
                    )
                ) {
                    return;
                }
                allEvents
                    .filter(({ phase, event }) => {
                        return (
                            phase.isApplyExtrinsic &&
                            phase.asApplyExtrinsic.eq(index) &&
                            event.section == filterObj.module &&
                            (event.method == filterObj.event || event.method == filterObj.errorEvent)
                        );
                    })
                    .forEach(({ event }) => {
                        if (event.method == filterObj.event) {
                            const data = event.data as AESOutput[];
                            const eventData: HexString | string[] = [];
                            for (let i = 0; i < data.length; i++) {
                                eventData.push(decryptWithAES(aesKey, data[i], type));
                            }

                            resolve(eventData);
                        } else if (event.method == filterObj.errorEvent) {
                            const error = event.method;

                            resolve(error);
                        }
                        unsubscribe();
                        return;
                    });
            });
        });
    });
}
export async function listenCreatedIdentityEvents(context: IntegrationTestContext, aesKey: HexString, type: string) {
    return new Promise<{ eventData: HexString | string[] }>(async (resolve, reject) => {
=======
// Subscribe to the chain until we get the first specified event with given `section` and `methods`.
// We can listen to multiple `methods` as long as they are emitted in the same block.
// The event consumer should do the decryption optionaly as it's event specific
//
// TODO: occassionally multiple events for an extrinsic are not included in the same block,
//       e.g. `create_identity` => `IdentityCreated`, `ChallengeCodeGenerated`
//       this is because the extrinsics are submitted asynchronously and in rare cases these two
//       extrinsics are included in the different parentchain blocks
// Solutions:
//  1. (pallet change) use one single extrinsic to emit both events, if they should always be triggered on pair
//  2. (ts-test change) only resolve this promise when both events are received, but not necessarily in the same block
export async function listenEvent(api: ApiPromise, section: string, methods: string[]) {
    return new Promise<Event[]>(async (resolve, reject) => {
>>>>>>> 6a9d12d4
        let startBlock = 0;
        const unsubscribe = await api.rpc.chain.subscribeNewHeads(async (header) => {
            const currentBlockNumber = header.number.toNumber();
            if (startBlock == 0) startBlock = currentBlockNumber;
            const timeout = await getListenTimeoutInBlocks(api);
            if (currentBlockNumber > startBlock + timeout) {
                reject('timeout');
                return;
            }
<<<<<<< HEAD
            console.log(`Chain is at block: #${header.number}`);
            const signedBlock = await context.substrate.rpc.chain.getBlock(header.hash);
            const allEvents = (await context.substrate.query.system.events.at(header.hash)) as Vec<EventRecord>;
            signedBlock.block.extrinsics.forEach((ex, index) => {
                if (!(ex.method.section === 'identityManagement')) {
                    return;
                }
                const list = allEvents
                    .filter(({ phase, event }) => {
                        return (
                            phase.isApplyExtrinsic &&
                            event.section == 'identityManagement' &&
                            (event.method == 'IdentityCreated' || event.method == 'ChallengeCodeGenerated')
                        );
                    })
                    .map(({ event }) => {
                        const data = event.data as AESOutput[];
                        return data;
                    });
                if (list.length) {
                    const eventData: HexString | string[] = [];
                    for (let i = 0; i < list.length; i++) {
                        for (let j = 0; j < list[i].length; j++) {
                            eventData.push(decryptWithAES(aesKey, list[i][j], type));
                        }
                    }
                    resolve({ eventData: [...new Set(eventData)] });
                    unsubscribe();
                    return;
                }
=======
            console.log(`\n--------- block #${header.number}, hash ${header.hash} ---------\n`);
            const apiAt = await api.at(header.hash);

            const records: EventRecord[] = (await apiAt.query.system.events()) as any;
            records.forEach((e, i) => {
                const s = e.event.section;
                const m = e.event.method;
                const d = e.event.data;
                console.log(`Event[${i}]: ${s}.${m} ${d}`);
>>>>>>> 6a9d12d4
            });
            const events = records.filter(
                ({ phase, event }) =>
                    phase.isApplyExtrinsic && section === event.section && methods.includes(event.method)
            );

            if (events.length) {
                resolve(events.map((e) => e.event));
                unsubscribe();
                return;
            }
        });
    });
}

export function decryptWithAES(key: HexString, aesOutput: AESOutput, type: string): HexString | string {
    if (aesOutput.ciphertext && aesOutput.nonce) {
        const secretKey = crypto.createSecretKey(hexToU8a(key));
        const tagSize = 16;
        const ciphertext = aesOutput.ciphertext ? aesOutput.ciphertext : hexToU8a('0x');
        const initialization_vector = aesOutput.nonce ? aesOutput.nonce : hexToU8a('0x');
        const aad = aesOutput.aad ? aesOutput.aad : hexToU8a('0x');

        // notice!!! extract author_tag from ciphertext
        // maybe this code only works with rust aes encryption

        const authorTag = ciphertext.subarray(ciphertext.length - tagSize);

        const decipher = crypto.createDecipheriv('aes-256-gcm', secretKey, initialization_vector);
        decipher.setAAD(aad);
        decipher.setAuthTag(authorTag);

        let part1 = decipher.update(ciphertext.subarray(0, ciphertext.length - tagSize), undefined, type);

        let part2 = decipher.final(type);

        return type === 'hex' ? `0x${part1 + part2}` : (part1 as string);
    } else {
        return u8aToHex(aesOutput as Uint8Array);
    }
}

export async function createTrustedCallSigned(
    api: ApiPromise,
    trustedCall: [string, string],
    account: KeyringPair,
    mrenclave: string,
    shard: string,
    nonce: Codec,
    params: Array<any>
) {
    const [variant, argType] = trustedCall;
    const call = api.createType('TrustedCall', {
        [variant]: api.createType(argType, params),
    });
    const payload = Uint8Array.from([
        ...call.toU8a(),
        ...nonce.toU8a(),
        ...base58.decode(mrenclave),
        ...hexToU8a(shard),
    ]);
    const signature = api.createType('MultiSignature', {
        Sr25519: u8aToHex(account.sign(payload)),
    });
    return api.createType('TrustedCallSigned', {
        call: call,
        index: nonce,
        signature: signature,
    });
}

export function encryptWithTeeShieldingKey(teeShieldingKey: KeyObject, plaintext: HexString): Buffer {
    return crypto.publicEncrypt(
        {
            key: teeShieldingKey,
            padding: crypto.constants.RSA_PKCS1_OAEP_PADDING,
            oaepHash: 'sha256',
        },
        hexToU8a(plaintext)
    );
}

//<challeng-code> + <litentry-AccountId32> + <Identity>
export function generateVerificationMessage(
    context: IntegrationTestContext,
    challengeCode: Uint8Array,
    signerAddress: Uint8Array,
    identity: LitentryIdentity
): HexString {
    const encode = context.substrate.createType('LitentryIdentity', identity).toU8a();
    const msg = Buffer.concat([challengeCode, signerAddress, encode]);
    return blake2AsHex(msg, 256);
}

export function describeLitentry(title: string, cb: (context: IntegrationTestContext) => void) {
    describe(title, function () {
        // Set timeout to 6000 seconds
        this.timeout(6000000);
        let context: IntegrationTestContext = {
            defaultSigner: [] as KeyringPair[],
            shard: '0x11' as HexString,
            substrate: {} as ApiPromise,
            tee: {} as WebSocketAsPromised,
            teeShieldingKey: {} as KeyObject,
            ethersWallet: {},
        };

        before('Starting Litentry(parachain&tee)', async function () {
            //env url
            const tmp = await initIntegrationTestContext(
                process.env.WORKER_END_POINT!,
                process.env.SUBSTRATE_END_POINT!
            );

            context.defaultSigner = tmp.defaultSigner;
            context.shard = tmp.shard;
            context.substrate = tmp.substrate;
            context.tee = tmp.tee;
            context.teeShieldingKey = tmp.teeShieldingKey;
            context.ethersWallet = tmp.ethersWallet;
        });

        after(async function () {});

        cb(context);
    });
}

export function getMessage(address: string, wallet: string): string {
    const challengeCode = generateChallengeCode();
    const messgae = `Signing in ${process.env.ID_HUB_URL} with ${address} using ${wallet} and challenge code is: ${challengeCode}`;
    return messgae;
}

export function verifyMsg(msg: string, signer: KeyringPair): boolean {
    const signature = signer.sign(stringToU8a(JSON.stringify(msg)));
    const { isValid } = signatureVerify(JSON.stringify(msg), signature, signer.addressRaw);
    return isValid;
}<|MERGE_RESOLUTION|>--- conflicted
+++ resolved
@@ -149,72 +149,6 @@
     });
 }
 
-<<<<<<< HEAD
-export async function listenEncryptedEvents(
-    context: IntegrationTestContext,
-    aesKey: HexString,
-    type: string,
-    filterObj: { module: string; method: string; event: string; errorEvent?: string }
-) {
-    return new Promise<HexString[] | string[] | string>(async (resolve, reject) => {
-        let startBlock = 0;
-        const slotDuration = await context.substrate.call.auraApi.slotDuration();
-        const timeout = 3 * 60 * 1000; // 3 min
-        let maximumWaitingBlock = timeout / parseInt(slotDuration.toString());
-        console.log('maximumWaitingBlock', maximumWaitingBlock);
-        const unsubscribe = await context.substrate.rpc.chain.subscribeNewHeads(async (header) => {
-            const currentBlockNumber = header.number.toNumber();
-            if (startBlock == 0) startBlock = currentBlockNumber;
-            if (currentBlockNumber > startBlock + maximumWaitingBlock) {
-                reject('timeout');
-                return;
-            }
-            console.log(`Chain is at block: #${header.number}`);
-            const signedBlock = await context.substrate.rpc.chain.getBlock(header.hash);
-
-            const allEvents = (await context.substrate.query.system.events.at(header.hash)) as Vec<EventRecord>;
-            signedBlock.block.extrinsics.forEach((ex, index) => {
-                if (
-                    !(
-                        ex.method.section === filterObj.module &&
-                        (ex.method.method === filterObj.method || ex.method.method === 'someError')
-                    )
-                ) {
-                    return;
-                }
-                allEvents
-                    .filter(({ phase, event }) => {
-                        return (
-                            phase.isApplyExtrinsic &&
-                            phase.asApplyExtrinsic.eq(index) &&
-                            event.section == filterObj.module &&
-                            (event.method == filterObj.event || event.method == filterObj.errorEvent)
-                        );
-                    })
-                    .forEach(({ event }) => {
-                        if (event.method == filterObj.event) {
-                            const data = event.data as AESOutput[];
-                            const eventData: HexString | string[] = [];
-                            for (let i = 0; i < data.length; i++) {
-                                eventData.push(decryptWithAES(aesKey, data[i], type));
-                            }
-
-                            resolve(eventData);
-                        } else if (event.method == filterObj.errorEvent) {
-                            const error = event.method;
-
-                            resolve(error);
-                        }
-                        unsubscribe();
-                        return;
-                    });
-            });
-        });
-    });
-}
-export async function listenCreatedIdentityEvents(context: IntegrationTestContext, aesKey: HexString, type: string) {
-    return new Promise<{ eventData: HexString | string[] }>(async (resolve, reject) => {
-=======
 // Subscribe to the chain until we get the first specified event with given `section` and `methods`.
 // We can listen to multiple `methods` as long as they are emitted in the same block.
 // The event consumer should do the decryption optionaly as it's event specific
@@ -228,7 +162,6 @@
 //  2. (ts-test change) only resolve this promise when both events are received, but not necessarily in the same block
 export async function listenEvent(api: ApiPromise, section: string, methods: string[]) {
     return new Promise<Event[]>(async (resolve, reject) => {
->>>>>>> 6a9d12d4
         let startBlock = 0;
         const unsubscribe = await api.rpc.chain.subscribeNewHeads(async (header) => {
             const currentBlockNumber = header.number.toNumber();
@@ -238,38 +171,6 @@
                 reject('timeout');
                 return;
             }
-<<<<<<< HEAD
-            console.log(`Chain is at block: #${header.number}`);
-            const signedBlock = await context.substrate.rpc.chain.getBlock(header.hash);
-            const allEvents = (await context.substrate.query.system.events.at(header.hash)) as Vec<EventRecord>;
-            signedBlock.block.extrinsics.forEach((ex, index) => {
-                if (!(ex.method.section === 'identityManagement')) {
-                    return;
-                }
-                const list = allEvents
-                    .filter(({ phase, event }) => {
-                        return (
-                            phase.isApplyExtrinsic &&
-                            event.section == 'identityManagement' &&
-                            (event.method == 'IdentityCreated' || event.method == 'ChallengeCodeGenerated')
-                        );
-                    })
-                    .map(({ event }) => {
-                        const data = event.data as AESOutput[];
-                        return data;
-                    });
-                if (list.length) {
-                    const eventData: HexString | string[] = [];
-                    for (let i = 0; i < list.length; i++) {
-                        for (let j = 0; j < list[i].length; j++) {
-                            eventData.push(decryptWithAES(aesKey, list[i][j], type));
-                        }
-                    }
-                    resolve({ eventData: [...new Set(eventData)] });
-                    unsubscribe();
-                    return;
-                }
-=======
             console.log(`\n--------- block #${header.number}, hash ${header.hash} ---------\n`);
             const apiAt = await api.at(header.hash);
 
@@ -279,7 +180,6 @@
                 const m = e.event.method;
                 const d = e.event.data;
                 console.log(`Event[${i}]: ${s}.${m} ${d}`);
->>>>>>> 6a9d12d4
             });
             const events = records.filter(
                 ({ phase, event }) =>
@@ -295,7 +195,7 @@
     });
 }
 
-export function decryptWithAES(key: HexString, aesOutput: AESOutput, type: string): HexString | string {
+export function decryptWithAES(key: HexString, aesOutput: AESOutput): HexString {
     if (aesOutput.ciphertext && aesOutput.nonce) {
         const secretKey = crypto.createSecretKey(hexToU8a(key));
         const tagSize = 16;
@@ -312,11 +212,11 @@
         decipher.setAAD(aad);
         decipher.setAuthTag(authorTag);
 
-        let part1 = decipher.update(ciphertext.subarray(0, ciphertext.length - tagSize), undefined, type);
-
-        let part2 = decipher.final(type);
-
-        return type === 'hex' ? `0x${part1 + part2}` : (part1 as string);
+        let part1 = decipher.update(ciphertext.subarray(0, ciphertext.length - tagSize), undefined, 'hex');
+
+        let part2 = decipher.final('hex');
+
+        return `0x${part1 + part2}`;
     } else {
         return u8aToHex(aesOutput as Uint8Array);
     }
