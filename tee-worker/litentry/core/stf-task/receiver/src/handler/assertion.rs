--- conflicted
+++ resolved
@@ -167,7 +167,6 @@
 		credential.issuer.id = account_id_to_string(&enclave_account);
 
 		let payload = credential.to_json().unwrap();
-<<<<<<< HEAD
 		debug!("	[Assertion] VC payload: {}", payload);
 
 		let payload_hash = blake2_256(payload.as_bytes());
@@ -175,12 +174,6 @@
 
 		if let Ok((enclave_account, sig)) = signer.sign_vc_with_self(&payload_hash) {
 			debug!("	[Assertion] Payload hash signature: {:?}", sig);
-=======
-		debug!("Assertion payload: {}", payload);
-
-		if let Ok((enclave_account, sig)) = signer.sign_vc_with_self(payload.as_bytes()) {
-			debug!("Assertion signature: {:?}", sig);
->>>>>>> 15daa2c2
 
 			credential.add_proof(&sig, credential.issuance_block_number, &enclave_account);
 
