--- conflicted
+++ resolved
@@ -468,11 +468,8 @@
           - test_name: lit-set-heartbeat-timeout
           - test_name: lit-vc-test
           - test_name: lit-identity-test
-<<<<<<< HEAD
           - test_name: lit-parentchain-nonce
-=======
           - test_name: lit-batch-test
->>>>>>> 7f33bd9a
 
     steps:
       - uses: actions/checkout@v3
