--- conflicted
+++ resolved
@@ -10,22 +10,6 @@
 
 [dependencies]
 codec = { package = "parity-scale-codec", version = "3.0.0", default-features = false, features = ["derive", "max-encoded-len"] }
-<<<<<<< HEAD
-scale-info = { version = "2.3.0", default-features = false, features = ["derive"] }
-
-sp-runtime = { git = "https://github.com/paritytech/substrate", branch = "polkadot-v0.9.29", default-features = false }
-sp-std = { git = "https://github.com/paritytech/substrate", branch = "polkadot-v0.9.29", default-features = false }
-
-frame-benchmarking = { git = "https://github.com/paritytech/substrate", branch = "polkadot-v0.9.29", default-features = false, optional = true }
-frame-support = { git = "https://github.com/paritytech/substrate", branch = "polkadot-v0.9.29", default-features = false }
-frame-system = { git = "https://github.com/paritytech/substrate", branch = "polkadot-v0.9.29", default-features = false }
-
-pallet-balances = { git = "https://github.com/paritytech/substrate", branch = "polkadot-v0.9.29", default-features = false }
-
-[dev-dependencies]
-sp-core = { git = "https://github.com/paritytech/substrate", branch = "polkadot-v0.9.29" }
-sp-io = { git = "https://github.com/paritytech/substrate", branch = "polkadot-v0.9.29" }
-=======
 scale-info = { version = "2.3.1", default-features = false, features = ["derive"] }
 
 sp-runtime = { git = "https://github.com/paritytech/substrate", branch = "polkadot-v0.9.32", default-features = false }
@@ -40,7 +24,6 @@
 [dev-dependencies]
 sp-core = { git = "https://github.com/paritytech/substrate", branch = "polkadot-v0.9.32" }
 sp-io = { git = "https://github.com/paritytech/substrate", branch = "polkadot-v0.9.32" }
->>>>>>> 8b7f31b7
 
 [features]
 default = ["std"]
@@ -55,10 +38,6 @@
   "sp-runtime/std",
   "frame-support/std",
   "frame-system/std",
-<<<<<<< HEAD
-  "frame-benchmarking/std",
-=======
   "frame-benchmarking?/std",
->>>>>>> 8b7f31b7
 ]
 try-runtime = ["frame-support/try-runtime"]