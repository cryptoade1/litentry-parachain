[package]
authors = ["Litentry Dev"]
edition = '2021'
name = 'runtime-common'
<<<<<<< HEAD
version = '0.9.11'
=======
version = '0.9.13'
>>>>>>> 8b7f31b7

[dependencies]
codec = { package = "parity-scale-codec", version = "3.0.0", default-features = false, features = ["derive", "max-encoded-len"] }
log = { version = "0.4", default-features = false }
<<<<<<< HEAD
scale-info = { version = "2.3.0", default-features = false, features = ["derive"] }

# Substrate Dependencies
## Substrate Primitive Dependencies
sp-core = { git = "https://github.com/paritytech/substrate", default-features = false, branch = "polkadot-v0.9.29" }
sp-io = { git = "https://github.com/paritytech/substrate", default-features = false, branch = "polkadot-v0.9.29" }
sp-runtime = { git = "https://github.com/paritytech/substrate", default-features = false, branch = "polkadot-v0.9.29" }
sp-std = { git = "https://github.com/paritytech/substrate", default-features = false, branch = "polkadot-v0.9.29" }

## Substrate FRAME Dependencies
frame-support = { git = "https://github.com/paritytech/substrate", default-features = false, branch = "polkadot-v0.9.29" }
frame-system = { git = "https://github.com/paritytech/substrate", default-features = false, branch = "polkadot-v0.9.29" }

## Substrate Pallet Dependencies
pallet-authorship = { git = "https://github.com/paritytech/substrate", default-features = false, branch = "polkadot-v0.9.29" }
pallet-balances = { git = "https://github.com/paritytech/substrate", default-features = false, branch = "polkadot-v0.9.29" }
pallet-collective = { git = "https://github.com/paritytech/substrate", default-features = false, branch = "polkadot-v0.9.29" }
pallet-membership = { git = "https://github.com/paritytech/substrate", default-features = false, branch = "polkadot-v0.9.29" }
pallet-multisig = { git = "https://github.com/paritytech/substrate", default-features = false, branch = "polkadot-v0.9.29" }
pallet-transaction-payment = { git = "https://github.com/paritytech/substrate", default-features = false, branch = "polkadot-v0.9.29" }
pallet-treasury = { git = "https://github.com/paritytech/substrate", default-features = false, branch = "polkadot-v0.9.29" }
pallet-vesting = { git = "https://github.com/paritytech/substrate", default-features = false, branch = "polkadot-v0.9.29" }

# Cumulus dependencies
cumulus-pallet-parachain-system = { git = "https://github.com/paritytech/cumulus", default-features = false, branch = "polkadot-v0.9.29" }
cumulus-primitives-core = { git = "https://github.com/paritytech/cumulus", default-features = false, branch = "polkadot-v0.9.29" }
parachain-info = { git = "https://github.com/paritytech/cumulus", default-features = false, branch = "polkadot-v0.9.29" }

# Polkadot dependencies
pallet-xcm = { git = "https://github.com/paritytech/polkadot", default-features = false, branch = "release-v0.9.29" }

xcm = { git = "https://github.com/paritytech/polkadot", default-features = false, branch = "release-v0.9.29" }
xcm-builder = { git = "https://github.com/paritytech/polkadot", default-features = false, branch = "release-v0.9.29" }
xcm-executor = { git = "https://github.com/paritytech/polkadot", default-features = false, branch = "release-v0.9.29" }
=======
scale-info = { version = "2.3.1", default-features = false, features = ["derive"] }

# Substrate Dependencies
## Substrate Primitive Dependencies
sp-core = { git = "https://github.com/paritytech/substrate", default-features = false, branch = "polkadot-v0.9.32" }
sp-io = { git = "https://github.com/paritytech/substrate", default-features = false, branch = "polkadot-v0.9.32" }
sp-runtime = { git = "https://github.com/paritytech/substrate", default-features = false, branch = "polkadot-v0.9.32" }
sp-std = { git = "https://github.com/paritytech/substrate", default-features = false, branch = "polkadot-v0.9.32" }

## Substrate FRAME Dependencies
frame-support = { git = "https://github.com/paritytech/substrate", default-features = false, branch = "polkadot-v0.9.32" }
frame-system = { git = "https://github.com/paritytech/substrate", default-features = false, branch = "polkadot-v0.9.32" }

## Substrate Pallet Dependencies
pallet-authorship = { git = "https://github.com/paritytech/substrate", default-features = false, branch = "polkadot-v0.9.32" }
pallet-balances = { git = "https://github.com/paritytech/substrate", default-features = false, branch = "polkadot-v0.9.32" }
pallet-collective = { git = "https://github.com/paritytech/substrate", default-features = false, branch = "polkadot-v0.9.32" }
pallet-membership = { git = "https://github.com/paritytech/substrate", default-features = false, branch = "polkadot-v0.9.32" }
pallet-multisig = { git = "https://github.com/paritytech/substrate", default-features = false, branch = "polkadot-v0.9.32" }
pallet-transaction-payment = { git = "https://github.com/paritytech/substrate", default-features = false, branch = "polkadot-v0.9.32" }
pallet-treasury = { git = "https://github.com/paritytech/substrate", default-features = false, branch = "polkadot-v0.9.32" }
pallet-vesting = { git = "https://github.com/paritytech/substrate", default-features = false, branch = "polkadot-v0.9.32" }

# Cumulus dependencies
cumulus-pallet-parachain-system = { git = "https://github.com/paritytech/cumulus", default-features = false, branch = "polkadot-v0.9.32" }
cumulus-primitives-core = { git = "https://github.com/paritytech/cumulus", default-features = false, branch = "polkadot-v0.9.32" }
parachain-info = { git = "https://github.com/paritytech/cumulus", default-features = false, branch = "polkadot-v0.9.32" }

# Polkadot dependencies
pallet-xcm = { git = "https://github.com/paritytech/polkadot", default-features = false, branch = "release-v0.9.32" }

xcm = { git = "https://github.com/paritytech/polkadot", default-features = false, branch = "release-v0.9.32" }
xcm-builder = { git = "https://github.com/paritytech/polkadot", default-features = false, branch = "release-v0.9.32" }
xcm-executor = { git = "https://github.com/paritytech/polkadot", default-features = false, branch = "release-v0.9.32" }
>>>>>>> 8b7f31b7

# TEE
pallet-teerex = { git = "https://github.com/integritee-network/pallets.git", branch = "master", default-features = false }

# local
pallet-asset-manager = { path = "../../pallets/xcm-asset-manager", default-features = false }
pallet-extrinsic-filter = { path = "../../pallets/extrinsic-filter", default-features = false }
primitives = { path = "../../primitives", default-features = false }

# Dev dependencies
<<<<<<< HEAD
cumulus-primitives-parachain-inherent = { git = 'https://github.com/paritytech/cumulus', branch = "polkadot-v0.9.29", default-features = false }
orml-tokens = { git = "https://github.com/open-web3-stack/open-runtime-module-library", default-features = false, branch = "polkadot-v0.9.29" }
orml-traits = { git = "https://github.com/open-web3-stack/open-runtime-module-library", default-features = false, branch = "polkadot-v0.9.29" }
orml-xtokens = { git = "https://github.com/open-web3-stack/open-runtime-module-library", default-features = false, branch = "polkadot-v0.9.29" }
polkadot-parachain = { git = "https://github.com/paritytech/polkadot", default-features = false, branch = "release-v0.9.29" }
polkadot-primitives = { git = "https://github.com/paritytech/polkadot", branch = "release-v0.9.29", default-features = false }
polkadot-runtime-parachains = { git = "https://github.com/paritytech/polkadot", branch = "release-v0.9.29", default-features = false }
sp-state-machine = { git = "https://github.com/paritytech/substrate", default-features = false, branch = "polkadot-v0.9.29" }
xcm-simulator = { git = "https://github.com/paritytech/polkadot", branch = "release-v0.9.29", default-features = false, optional = true }
=======
cumulus-primitives-parachain-inherent = { git = 'https://github.com/paritytech/cumulus', branch = "polkadot-v0.9.32", default-features = false }
orml-tokens = { git = "https://github.com/open-web3-stack/open-runtime-module-library", default-features = false, branch = "polkadot-v0.9.32" }
orml-traits = { git = "https://github.com/open-web3-stack/open-runtime-module-library", default-features = false, branch = "polkadot-v0.9.32" }
orml-xtokens = { git = "https://github.com/open-web3-stack/open-runtime-module-library", default-features = false, branch = "polkadot-v0.9.32" }
polkadot-parachain = { git = "https://github.com/paritytech/polkadot", default-features = false, branch = "release-v0.9.32" }
polkadot-primitives = { git = "https://github.com/paritytech/polkadot", branch = "release-v0.9.32", default-features = false }
polkadot-runtime-parachains = { git = "https://github.com/paritytech/polkadot", branch = "release-v0.9.32", default-features = false }
sp-state-machine = { git = "https://github.com/paritytech/substrate", default-features = false, branch = "polkadot-v0.9.32" }
xcm-simulator = { git = "https://github.com/paritytech/polkadot", branch = "release-v0.9.32", default-features = false, optional = true }
>>>>>>> 8b7f31b7

[features]
default = ["std"]
std = [
  "log/std",
  # substrate
  "sp-core/std",
  "sp-io/std",
  "sp-std/std",
  "sp-runtime/std",
  "frame-support/std",
  "frame-system/std",
  "pallet-authorship/std",
  "pallet-balances/std",
  "pallet-collective/std",
  "pallet-multisig/std",
  "pallet-membership/std",
  "pallet-transaction-payment/std",
  "pallet-treasury/std",
  "pallet-vesting/std",
  "cumulus-pallet-parachain-system/std",
  "cumulus-primitives-core/std",
  # polkadot
  "pallet-xcm/std",
  "xcm/std",
  "xcm-builder/std",
  "xcm-executor/std",
  "parachain-info/std",
  # local
  "primitives/std",
  "pallet-teerex/std",
]

runtime-benchmarks = [
  "sp-runtime/runtime-benchmarks",
  "frame-system/runtime-benchmarks",
  "frame-support/runtime-benchmarks",
]

try-runtime = [
  "pallet-authorship/try-runtime",
  "pallet-balances/try-runtime",
  "pallet-transaction-payment/try-runtime",
  "pallet-treasury/try-runtime",
  "frame-support/try-runtime",
]

tests = [
  "std",
  "cumulus-primitives-parachain-inherent/default",
  "polkadot-primitives/default",
  "polkadot-runtime-parachains/default",
  "xcm-simulator",
  "polkadot-parachain/std",
  "orml-tokens/std",
  "orml-traits/std",
  "orml-xtokens/std",
  "sp-state-machine/std",
]<|MERGE_RESOLUTION|>--- conflicted
+++ resolved
@@ -2,51 +2,11 @@
 authors = ["Litentry Dev"]
 edition = '2021'
 name = 'runtime-common'
-<<<<<<< HEAD
-version = '0.9.11'
-=======
 version = '0.9.13'
->>>>>>> 8b7f31b7
 
 [dependencies]
 codec = { package = "parity-scale-codec", version = "3.0.0", default-features = false, features = ["derive", "max-encoded-len"] }
 log = { version = "0.4", default-features = false }
-<<<<<<< HEAD
-scale-info = { version = "2.3.0", default-features = false, features = ["derive"] }
-
-# Substrate Dependencies
-## Substrate Primitive Dependencies
-sp-core = { git = "https://github.com/paritytech/substrate", default-features = false, branch = "polkadot-v0.9.29" }
-sp-io = { git = "https://github.com/paritytech/substrate", default-features = false, branch = "polkadot-v0.9.29" }
-sp-runtime = { git = "https://github.com/paritytech/substrate", default-features = false, branch = "polkadot-v0.9.29" }
-sp-std = { git = "https://github.com/paritytech/substrate", default-features = false, branch = "polkadot-v0.9.29" }
-
-## Substrate FRAME Dependencies
-frame-support = { git = "https://github.com/paritytech/substrate", default-features = false, branch = "polkadot-v0.9.29" }
-frame-system = { git = "https://github.com/paritytech/substrate", default-features = false, branch = "polkadot-v0.9.29" }
-
-## Substrate Pallet Dependencies
-pallet-authorship = { git = "https://github.com/paritytech/substrate", default-features = false, branch = "polkadot-v0.9.29" }
-pallet-balances = { git = "https://github.com/paritytech/substrate", default-features = false, branch = "polkadot-v0.9.29" }
-pallet-collective = { git = "https://github.com/paritytech/substrate", default-features = false, branch = "polkadot-v0.9.29" }
-pallet-membership = { git = "https://github.com/paritytech/substrate", default-features = false, branch = "polkadot-v0.9.29" }
-pallet-multisig = { git = "https://github.com/paritytech/substrate", default-features = false, branch = "polkadot-v0.9.29" }
-pallet-transaction-payment = { git = "https://github.com/paritytech/substrate", default-features = false, branch = "polkadot-v0.9.29" }
-pallet-treasury = { git = "https://github.com/paritytech/substrate", default-features = false, branch = "polkadot-v0.9.29" }
-pallet-vesting = { git = "https://github.com/paritytech/substrate", default-features = false, branch = "polkadot-v0.9.29" }
-
-# Cumulus dependencies
-cumulus-pallet-parachain-system = { git = "https://github.com/paritytech/cumulus", default-features = false, branch = "polkadot-v0.9.29" }
-cumulus-primitives-core = { git = "https://github.com/paritytech/cumulus", default-features = false, branch = "polkadot-v0.9.29" }
-parachain-info = { git = "https://github.com/paritytech/cumulus", default-features = false, branch = "polkadot-v0.9.29" }
-
-# Polkadot dependencies
-pallet-xcm = { git = "https://github.com/paritytech/polkadot", default-features = false, branch = "release-v0.9.29" }
-
-xcm = { git = "https://github.com/paritytech/polkadot", default-features = false, branch = "release-v0.9.29" }
-xcm-builder = { git = "https://github.com/paritytech/polkadot", default-features = false, branch = "release-v0.9.29" }
-xcm-executor = { git = "https://github.com/paritytech/polkadot", default-features = false, branch = "release-v0.9.29" }
-=======
 scale-info = { version = "2.3.1", default-features = false, features = ["derive"] }
 
 # Substrate Dependencies
@@ -81,7 +41,6 @@
 xcm = { git = "https://github.com/paritytech/polkadot", default-features = false, branch = "release-v0.9.32" }
 xcm-builder = { git = "https://github.com/paritytech/polkadot", default-features = false, branch = "release-v0.9.32" }
 xcm-executor = { git = "https://github.com/paritytech/polkadot", default-features = false, branch = "release-v0.9.32" }
->>>>>>> 8b7f31b7
 
 # TEE
 pallet-teerex = { git = "https://github.com/integritee-network/pallets.git", branch = "master", default-features = false }
@@ -92,17 +51,6 @@
 primitives = { path = "../../primitives", default-features = false }
 
 # Dev dependencies
-<<<<<<< HEAD
-cumulus-primitives-parachain-inherent = { git = 'https://github.com/paritytech/cumulus', branch = "polkadot-v0.9.29", default-features = false }
-orml-tokens = { git = "https://github.com/open-web3-stack/open-runtime-module-library", default-features = false, branch = "polkadot-v0.9.29" }
-orml-traits = { git = "https://github.com/open-web3-stack/open-runtime-module-library", default-features = false, branch = "polkadot-v0.9.29" }
-orml-xtokens = { git = "https://github.com/open-web3-stack/open-runtime-module-library", default-features = false, branch = "polkadot-v0.9.29" }
-polkadot-parachain = { git = "https://github.com/paritytech/polkadot", default-features = false, branch = "release-v0.9.29" }
-polkadot-primitives = { git = "https://github.com/paritytech/polkadot", branch = "release-v0.9.29", default-features = false }
-polkadot-runtime-parachains = { git = "https://github.com/paritytech/polkadot", branch = "release-v0.9.29", default-features = false }
-sp-state-machine = { git = "https://github.com/paritytech/substrate", default-features = false, branch = "polkadot-v0.9.29" }
-xcm-simulator = { git = "https://github.com/paritytech/polkadot", branch = "release-v0.9.29", default-features = false, optional = true }
-=======
 cumulus-primitives-parachain-inherent = { git = 'https://github.com/paritytech/cumulus', branch = "polkadot-v0.9.32", default-features = false }
 orml-tokens = { git = "https://github.com/open-web3-stack/open-runtime-module-library", default-features = false, branch = "polkadot-v0.9.32" }
 orml-traits = { git = "https://github.com/open-web3-stack/open-runtime-module-library", default-features = false, branch = "polkadot-v0.9.32" }
@@ -112,7 +60,6 @@
 polkadot-runtime-parachains = { git = "https://github.com/paritytech/polkadot", branch = "release-v0.9.32", default-features = false }
 sp-state-machine = { git = "https://github.com/paritytech/substrate", default-features = false, branch = "polkadot-v0.9.32" }
 xcm-simulator = { git = "https://github.com/paritytech/polkadot", branch = "release-v0.9.32", default-features = false, optional = true }
->>>>>>> 8b7f31b7
 
 [features]
 default = ["std"]
