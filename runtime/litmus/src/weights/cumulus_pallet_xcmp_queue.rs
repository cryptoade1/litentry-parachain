--- conflicted
+++ resolved
@@ -49,23 +49,15 @@
 impl<T: frame_system::Config> cumulus_pallet_xcmp_queue::WeightInfo for WeightInfo<T> {
 	// Storage: XcmpQueue QueueConfig (r:1 w:1)
 	fn set_config_with_u32() -> Weight {
-<<<<<<< HEAD
-		Weight::from_ref_time(6_308_000 as u64)
-=======
 		// Minimum execution time: 9_512 nanoseconds.
 		Weight::from_ref_time(9_879_000 as u64)
->>>>>>> 8b7f31b7
 			.saturating_add(T::DbWeight::get().reads(1 as u64))
 			.saturating_add(T::DbWeight::get().writes(1 as u64))
 	}
 	// Storage: XcmpQueue QueueConfig (r:1 w:1)
 	fn set_config_with_weight() -> Weight {
-<<<<<<< HEAD
-		Weight::from_ref_time(6_253_000 as u64)
-=======
 		// Minimum execution time: 9_291 nanoseconds.
 		Weight::from_ref_time(9_632_000 as u64)
->>>>>>> 8b7f31b7
 			.saturating_add(T::DbWeight::get().reads(1 as u64))
 			.saturating_add(T::DbWeight::get().writes(1 as u64))
 	}
