// Copyright 2020-2022 Litentry Technologies GmbH.
// This file is part of Litentry.
//
// Litentry is free software: you can redistribute it and/or modify
// it under the terms of the GNU General Public License as published by
// the Free Software Foundation, either version 3 of the License, or
// (at your option) any later version.
//
// Litentry is distributed in the hope that it will be useful,
// but WITHOUT ANY WARRANTY; without even the implied warranty of
// MERCHANTABILITY or FITNESS FOR A PARTICULAR PURPOSE.  See the
// GNU General Public License for more details.
//
// You should have received a copy of the GNU General Public License
// along with Litentry.  If not, see <https://www.gnu.org/licenses/>.

//! Autogenerated weights for `pallet_bridge`
//!
//! THIS FILE WAS AUTO-GENERATED USING THE SUBSTRATE BENCHMARK CLI VERSION 4.0.0-dev
//! DATE: 2022-12-01, STEPS: `20`, REPEAT: 50, LOW RANGE: `[]`, HIGH RANGE: `[]`
//! HOSTNAME: `parachain-benchmark`, CPU: `Intel(R) Xeon(R) Platinum 8259CL CPU @ 2.50GHz`
//! EXECUTION: Some(Wasm), WASM-EXECUTION: Compiled, CHAIN: Some("rococo-dev"), DB CACHE: 20

// Executed Command:
// ./litentry-collator
// benchmark
// pallet
// --chain=rococo-dev
// --execution=wasm
// --db-cache=20
// --wasm-execution=compiled
// --pallet=pallet_bridge
// --extrinsic=*
// --heap-pages=4096
// --steps=20
// --repeat=50
// --header=./LICENSE_HEADER
// --output=./runtime/rococo/src/weights/pallet_bridge.rs

#![cfg_attr(rustfmt, rustfmt_skip)]
#![allow(unused_parens)]
#![allow(unused_imports)]

use frame_support::{traits::Get, weights::Weight};
use sp_std::marker::PhantomData;

/// Weight functions for `pallet_bridge`.
pub struct WeightInfo<T>(PhantomData<T>);
impl<T: frame_system::Config> pallet_bridge::WeightInfo for WeightInfo<T> {
	// Storage: ChainBridge RelayerThreshold (r:0 w:1)
	fn set_threshold() -> Weight {
<<<<<<< HEAD
		Weight::from_ref_time(13_458_000 as u64)
=======
		// Minimum execution time: 19_655 nanoseconds.
		Weight::from_ref_time(20_603_000 as u64)
>>>>>>> 8b7f31b7
			.saturating_add(T::DbWeight::get().writes(1 as u64))
	}
	// Storage: ChainBridge Resources (r:0 w:1)
	fn set_resource() -> Weight {
<<<<<<< HEAD
		Weight::from_ref_time(4_726_000 as u64)
=======
		// Minimum execution time: 7_488 nanoseconds.
		Weight::from_ref_time(7_903_000 as u64)
>>>>>>> 8b7f31b7
			.saturating_add(T::DbWeight::get().writes(1 as u64))
	}
	// Storage: ChainBridge Resources (r:0 w:1)
	fn remove_resource() -> Weight {
<<<<<<< HEAD
		Weight::from_ref_time(4_583_000 as u64)
=======
		// Minimum execution time: 7_210 nanoseconds.
		Weight::from_ref_time(7_580_000 as u64)
>>>>>>> 8b7f31b7
			.saturating_add(T::DbWeight::get().writes(1 as u64))
	}
	// Storage: ChainBridge ChainNonces (r:1 w:1)
	fn whitelist_chain() -> Weight {
<<<<<<< HEAD
		Weight::from_ref_time(16_146_000 as u64)
=======
		// Minimum execution time: 23_737 nanoseconds.
		Weight::from_ref_time(24_511_000 as u64)
>>>>>>> 8b7f31b7
			.saturating_add(T::DbWeight::get().reads(1 as u64))
			.saturating_add(T::DbWeight::get().writes(1 as u64))
	}
	// Storage: ChainBridge Relayers (r:1 w:1)
	// Storage: ChainBridge RelayerCount (r:1 w:1)
	fn add_relayer() -> Weight {
<<<<<<< HEAD
		Weight::from_ref_time(19_289_000 as u64)
=======
		// Minimum execution time: 27_305 nanoseconds.
		Weight::from_ref_time(28_071_000 as u64)
>>>>>>> 8b7f31b7
			.saturating_add(T::DbWeight::get().reads(2 as u64))
			.saturating_add(T::DbWeight::get().writes(2 as u64))
	}
	// Storage: ChainBridge Relayers (r:1 w:1)
	// Storage: ChainBridge RelayerCount (r:1 w:1)
	fn remove_relayer() -> Weight {
<<<<<<< HEAD
		Weight::from_ref_time(20_527_000 as u64)
=======
		// Minimum execution time: 29_533 nanoseconds.
		Weight::from_ref_time(30_011_000 as u64)
>>>>>>> 8b7f31b7
			.saturating_add(T::DbWeight::get().reads(2 as u64))
			.saturating_add(T::DbWeight::get().writes(2 as u64))
	}
	// Storage: ChainBridge BridgeFee (r:0 w:1)
	fn update_fee() -> Weight {
<<<<<<< HEAD
		Weight::from_ref_time(14_016_000 as u64)
=======
		// Minimum execution time: 20_386 nanoseconds.
		Weight::from_ref_time(21_192_000 as u64)
>>>>>>> 8b7f31b7
			.saturating_add(T::DbWeight::get().writes(1 as u64))
	}
	// Storage: ChainBridge Relayers (r:1 w:0)
	// Storage: ChainBridge ChainNonces (r:1 w:0)
	// Storage: ChainBridge Resources (r:1 w:0)
	// Storage: ChainBridge Votes (r:1 w:1)
	// Storage: ChainBridge RelayerThreshold (r:1 w:0)
	// Storage: ChainBridge RelayerCount (r:1 w:0)
	fn acknowledge_proposal() -> Weight {
<<<<<<< HEAD
		Weight::from_ref_time(48_260_000 as u64)
=======
		// Minimum execution time: 61_335 nanoseconds.
		Weight::from_ref_time(62_344_000 as u64)
>>>>>>> 8b7f31b7
			.saturating_add(T::DbWeight::get().reads(6 as u64))
			.saturating_add(T::DbWeight::get().writes(1 as u64))
	}
	// Storage: ChainBridge Relayers (r:1 w:0)
	// Storage: ChainBridge ChainNonces (r:1 w:0)
	// Storage: ChainBridge Resources (r:1 w:0)
	// Storage: ChainBridge Votes (r:1 w:1)
	// Storage: ChainBridge RelayerThreshold (r:1 w:0)
	// Storage: ChainBridge RelayerCount (r:1 w:0)
	fn reject_proposal() -> Weight {
<<<<<<< HEAD
		Weight::from_ref_time(41_079_000 as u64)
=======
		// Minimum execution time: 53_608 nanoseconds.
		Weight::from_ref_time(54_624_000 as u64)
>>>>>>> 8b7f31b7
			.saturating_add(T::DbWeight::get().reads(6 as u64))
			.saturating_add(T::DbWeight::get().writes(1 as u64))
	}
	// Storage: ChainBridge Votes (r:1 w:1)
	// Storage: ChainBridge RelayerThreshold (r:1 w:0)
	// Storage: ChainBridge RelayerCount (r:1 w:0)
	fn eval_vote_state() -> Weight {
<<<<<<< HEAD
		Weight::from_ref_time(16_382_000 as u64)
=======
		// Minimum execution time: 26_648 nanoseconds.
		Weight::from_ref_time(27_394_000 as u64)
>>>>>>> 8b7f31b7
			.saturating_add(T::DbWeight::get().reads(3 as u64))
			.saturating_add(T::DbWeight::get().writes(1 as u64))
	}
}<|MERGE_RESOLUTION|>--- conflicted
+++ resolved
@@ -49,77 +49,49 @@
 impl<T: frame_system::Config> pallet_bridge::WeightInfo for WeightInfo<T> {
 	// Storage: ChainBridge RelayerThreshold (r:0 w:1)
 	fn set_threshold() -> Weight {
-<<<<<<< HEAD
-		Weight::from_ref_time(13_458_000 as u64)
-=======
 		// Minimum execution time: 19_655 nanoseconds.
 		Weight::from_ref_time(20_603_000 as u64)
->>>>>>> 8b7f31b7
 			.saturating_add(T::DbWeight::get().writes(1 as u64))
 	}
 	// Storage: ChainBridge Resources (r:0 w:1)
 	fn set_resource() -> Weight {
-<<<<<<< HEAD
-		Weight::from_ref_time(4_726_000 as u64)
-=======
 		// Minimum execution time: 7_488 nanoseconds.
 		Weight::from_ref_time(7_903_000 as u64)
->>>>>>> 8b7f31b7
 			.saturating_add(T::DbWeight::get().writes(1 as u64))
 	}
 	// Storage: ChainBridge Resources (r:0 w:1)
 	fn remove_resource() -> Weight {
-<<<<<<< HEAD
-		Weight::from_ref_time(4_583_000 as u64)
-=======
 		// Minimum execution time: 7_210 nanoseconds.
 		Weight::from_ref_time(7_580_000 as u64)
->>>>>>> 8b7f31b7
 			.saturating_add(T::DbWeight::get().writes(1 as u64))
 	}
 	// Storage: ChainBridge ChainNonces (r:1 w:1)
 	fn whitelist_chain() -> Weight {
-<<<<<<< HEAD
-		Weight::from_ref_time(16_146_000 as u64)
-=======
 		// Minimum execution time: 23_737 nanoseconds.
 		Weight::from_ref_time(24_511_000 as u64)
->>>>>>> 8b7f31b7
 			.saturating_add(T::DbWeight::get().reads(1 as u64))
 			.saturating_add(T::DbWeight::get().writes(1 as u64))
 	}
 	// Storage: ChainBridge Relayers (r:1 w:1)
 	// Storage: ChainBridge RelayerCount (r:1 w:1)
 	fn add_relayer() -> Weight {
-<<<<<<< HEAD
-		Weight::from_ref_time(19_289_000 as u64)
-=======
 		// Minimum execution time: 27_305 nanoseconds.
 		Weight::from_ref_time(28_071_000 as u64)
->>>>>>> 8b7f31b7
 			.saturating_add(T::DbWeight::get().reads(2 as u64))
 			.saturating_add(T::DbWeight::get().writes(2 as u64))
 	}
 	// Storage: ChainBridge Relayers (r:1 w:1)
 	// Storage: ChainBridge RelayerCount (r:1 w:1)
 	fn remove_relayer() -> Weight {
-<<<<<<< HEAD
-		Weight::from_ref_time(20_527_000 as u64)
-=======
 		// Minimum execution time: 29_533 nanoseconds.
 		Weight::from_ref_time(30_011_000 as u64)
->>>>>>> 8b7f31b7
 			.saturating_add(T::DbWeight::get().reads(2 as u64))
 			.saturating_add(T::DbWeight::get().writes(2 as u64))
 	}
 	// Storage: ChainBridge BridgeFee (r:0 w:1)
 	fn update_fee() -> Weight {
-<<<<<<< HEAD
-		Weight::from_ref_time(14_016_000 as u64)
-=======
 		// Minimum execution time: 20_386 nanoseconds.
 		Weight::from_ref_time(21_192_000 as u64)
->>>>>>> 8b7f31b7
 			.saturating_add(T::DbWeight::get().writes(1 as u64))
 	}
 	// Storage: ChainBridge Relayers (r:1 w:0)
@@ -129,12 +101,8 @@
 	// Storage: ChainBridge RelayerThreshold (r:1 w:0)
 	// Storage: ChainBridge RelayerCount (r:1 w:0)
 	fn acknowledge_proposal() -> Weight {
-<<<<<<< HEAD
-		Weight::from_ref_time(48_260_000 as u64)
-=======
 		// Minimum execution time: 61_335 nanoseconds.
 		Weight::from_ref_time(62_344_000 as u64)
->>>>>>> 8b7f31b7
 			.saturating_add(T::DbWeight::get().reads(6 as u64))
 			.saturating_add(T::DbWeight::get().writes(1 as u64))
 	}
@@ -145,12 +113,8 @@
 	// Storage: ChainBridge RelayerThreshold (r:1 w:0)
 	// Storage: ChainBridge RelayerCount (r:1 w:0)
 	fn reject_proposal() -> Weight {
-<<<<<<< HEAD
-		Weight::from_ref_time(41_079_000 as u64)
-=======
 		// Minimum execution time: 53_608 nanoseconds.
 		Weight::from_ref_time(54_624_000 as u64)
->>>>>>> 8b7f31b7
 			.saturating_add(T::DbWeight::get().reads(6 as u64))
 			.saturating_add(T::DbWeight::get().writes(1 as u64))
 	}
@@ -158,12 +122,8 @@
 	// Storage: ChainBridge RelayerThreshold (r:1 w:0)
 	// Storage: ChainBridge RelayerCount (r:1 w:0)
 	fn eval_vote_state() -> Weight {
-<<<<<<< HEAD
-		Weight::from_ref_time(16_382_000 as u64)
-=======
 		// Minimum execution time: 26_648 nanoseconds.
 		Weight::from_ref_time(27_394_000 as u64)
->>>>>>> 8b7f31b7
 			.saturating_add(T::DbWeight::get().reads(3 as u64))
 			.saturating_add(T::DbWeight::get().writes(1 as u64))
 	}
