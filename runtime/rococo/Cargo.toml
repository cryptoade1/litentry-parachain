[package]
authors = ["Litentry Dev"]
edition = '2021'
name = 'rococo-parachain-runtime'
version = '0.9.10'

[dependencies]
codec = { package = "parity-scale-codec", version = "3.0.0", default-features = false, features = ["derive", "max-encoded-len"] }
hex-literal = { version = '0.3.4' }
log = { version = "0.4", default-features = false }
scale-info = { version = "2.1.1", default-features = false, features = ["derive"] }
serde = { version = "1.0.144", optional = true, features = ["derive"] }
smallvec = "1.9.0"

primitives = { path = "../../primitives", default-features = false }

# Substrate Dependencies
## Substrate Primitive Dependencies
sp-api = { git = "https://github.com/paritytech/substrate", default-features = false, branch = "polkadot-v0.9.28" }
sp-block-builder = { git = "https://github.com/paritytech/substrate", default-features = false, branch = "polkadot-v0.9.28" }
sp-consensus-aura = { git = "https://github.com/paritytech/substrate", default-features = false, branch = "polkadot-v0.9.28" }
sp-core = { git = "https://github.com/paritytech/substrate", default-features = false, branch = "polkadot-v0.9.28" }
sp-inherents = { git = "https://github.com/paritytech/substrate", default-features = false, branch = "polkadot-v0.9.28" }
sp-io = { git = "https://github.com/paritytech/substrate", default-features = false, branch = "polkadot-v0.9.28" }
sp-offchain = { git = "https://github.com/paritytech/substrate", default-features = false, branch = "polkadot-v0.9.28" }
sp-runtime = { git = "https://github.com/paritytech/substrate", default-features = false, branch = "polkadot-v0.9.28" }
sp-session = { git = "https://github.com/paritytech/substrate", default-features = false, branch = "polkadot-v0.9.28" }
sp-std = { git = "https://github.com/paritytech/substrate", default-features = false, branch = "polkadot-v0.9.28" }
sp-transaction-pool = { git = "https://github.com/paritytech/substrate", default-features = false, branch = "polkadot-v0.9.28" }
sp-version = { git = "https://github.com/paritytech/substrate", default-features = false, branch = "polkadot-v0.9.28" }

## Substrate FRAME Dependencies
frame-executive = { git = "https://github.com/paritytech/substrate", default-features = false, branch = "polkadot-v0.9.28" }
frame-support = { git = "https://github.com/paritytech/substrate", default-features = false, branch = "polkadot-v0.9.28" }
frame-system = { git = "https://github.com/paritytech/substrate", default-features = false, branch = "polkadot-v0.9.28" }
frame-system-rpc-runtime-api = { git = "https://github.com/paritytech/substrate", default-features = false, branch = "polkadot-v0.9.28" }
frame-try-runtime = { git = "https://github.com/paritytech/substrate", default-features = false, optional = true, branch = "polkadot-v0.9.28" }

## Substrate Pallet Dependencies
pallet-aura = { git = "https://github.com/paritytech/substrate", default-features = false, branch = "polkadot-v0.9.28" }
pallet-authorship = { git = "https://github.com/paritytech/substrate", default-features = false, branch = "polkadot-v0.9.28" }
pallet-balances = { git = "https://github.com/paritytech/substrate", default-features = false, branch = "polkadot-v0.9.28" }
pallet-bounties = { git = "https://github.com/paritytech/substrate", default-features = false, branch = "polkadot-v0.9.28" }
pallet-collective = { git = "https://github.com/paritytech/substrate", default-features = false, branch = "polkadot-v0.9.28" }
pallet-democracy = { git = "https://github.com/paritytech/substrate", default-features = false, branch = "polkadot-v0.9.28" }
pallet-membership = { git = "https://github.com/paritytech/substrate", default-features = false, branch = "polkadot-v0.9.28" }
pallet-multisig = { git = "https://github.com/paritytech/substrate", default-features = false, branch = "polkadot-v0.9.28" }
pallet-preimage = { git = "https://github.com/paritytech/substrate", default-features = false, branch = "polkadot-v0.9.28" }
pallet-proxy = { git = "https://github.com/paritytech/substrate", default-features = false, branch = "polkadot-v0.9.28" }
pallet-scheduler = { git = "https://github.com/paritytech/substrate", default-features = false, branch = "polkadot-v0.9.28" }
pallet-session = { git = "https://github.com/paritytech/substrate", default-features = false, branch = "polkadot-v0.9.28" }
pallet-sudo = { git = "https://github.com/paritytech/substrate", default-features = false, branch = "polkadot-v0.9.28" }
pallet-timestamp = { git = "https://github.com/paritytech/substrate", default-features = false, branch = "polkadot-v0.9.28" }
pallet-tips = { git = "https://github.com/paritytech/substrate", default-features = false, branch = "polkadot-v0.9.28" }
pallet-transaction-payment = { git = "https://github.com/paritytech/substrate", default-features = false, branch = "polkadot-v0.9.28" }
pallet-transaction-payment-rpc-runtime-api = { git = "https://github.com/paritytech/substrate", default-features = false, branch = "polkadot-v0.9.28" }
pallet-treasury = { git = "https://github.com/paritytech/substrate", default-features = false, branch = "polkadot-v0.9.28" }
pallet-utility = { git = "https://github.com/paritytech/substrate", default-features = false, branch = "polkadot-v0.9.28" }
pallet-vesting = { git = "https://github.com/paritytech/substrate", default-features = false, branch = "polkadot-v0.9.28" }

# Cumulus dependencies
cumulus-pallet-aura-ext = { git = "https://github.com/paritytech/cumulus", default-features = false, branch = "polkadot-v0.9.28" }
cumulus-pallet-dmp-queue = { git = "https://github.com/paritytech/cumulus", default-features = false, branch = "polkadot-v0.9.28" }
cumulus-pallet-parachain-system = { git = "https://github.com/paritytech/cumulus", default-features = false, branch = "polkadot-v0.9.28" }
cumulus-pallet-xcm = { git = "https://github.com/paritytech/cumulus", default-features = false, branch = "polkadot-v0.9.28" }
cumulus-pallet-xcmp-queue = { git = "https://github.com/paritytech/cumulus", default-features = false, branch = "polkadot-v0.9.28" }
cumulus-primitives-core = { git = "https://github.com/paritytech/cumulus", default-features = false, branch = "polkadot-v0.9.28" }
cumulus-primitives-timestamp = { git = "https://github.com/paritytech/cumulus", default-features = false, branch = "polkadot-v0.9.28" }
cumulus-primitives-utility = { git = "https://github.com/paritytech/cumulus", default-features = false, branch = "polkadot-v0.9.28" }
parachain-info = { git = "https://github.com/paritytech/cumulus", default-features = false, branch = "polkadot-v0.9.28" }

# Polkadot dependencies
pallet-xcm = { git = "https://github.com/paritytech/polkadot", default-features = false, branch = "release-v0.9.28" }
polkadot-parachain = { git = "https://github.com/paritytech/polkadot", default-features = false, branch = "release-v0.9.28" }
xcm = { git = "https://github.com/paritytech/polkadot", default-features = false, branch = "release-v0.9.28" }
xcm-builder = { git = "https://github.com/paritytech/polkadot", default-features = false, branch = "release-v0.9.28" }
xcm-executor = { git = "https://github.com/paritytech/polkadot", default-features = false, branch = "release-v0.9.28" }

# Orml dependencies
orml-tokens = { git = "https://github.com/open-web3-stack/open-runtime-module-library", default-features = false, branch = "polkadot-v0.9.28" }
orml-traits = { git = "https://github.com/open-web3-stack/open-runtime-module-library", default-features = false, branch = "polkadot-v0.9.28" }
orml-xtokens = { git = "https://github.com/open-web3-stack/open-runtime-module-library", default-features = false, branch = "polkadot-v0.9.28" }

# benchmarking
cumulus-pallet-session-benchmarking = { git = 'https://github.com/paritytech/cumulus', default-features = false, branch = "polkadot-v0.9.28", optional = true }
frame-benchmarking = { git = "https://github.com/paritytech/substrate", default-features = false, branch = "polkadot-v0.9.28", optional = true }
frame-system-benchmarking = { git = "https://github.com/paritytech/substrate", default-features = false, branch = "polkadot-v0.9.28", optional = true }

# Rococo pallets
pallet-asset-manager = { path = "../../pallets/xcm-asset-manager", default-features = false }
pallet-bridge = { path = "../../pallets/bridge", default-features = false }
pallet-bridge-transfer = { path = "../../pallets/bridge-transfer", default-features = false }
pallet-drop3 = { path = "../../pallets/drop3", default-features = false }
pallet-extrinsic-filter = { path = "../../pallets/extrinsic-filter", default-features = false }
pallet-identity-management = { path = "../../pallets/identity-management", default-features = false }
pallet-identity-management-mock = { path = "../../pallets/identity-management-mock", default-features = false }
pallet-parachain-staking = { path = "../../pallets/parachain-staking", default-features = false }
runtime-common = { path = '../common', default-features = false }

# TEE pallets - TODO: patch it with litentry teerex
<<<<<<< HEAD
pallet-sidechain = { git = "https://github.com/integritee-network/pallets.git", default-features = false, branch = "sdk-v0.9.0-polkadot-v0.9.26" }
pallet-teerex = { git = "https://github.com/integritee-network/pallets.git", default-features = false, branch = "sdk-v0.9.0-polkadot-v0.9.26" }
=======
pallet-sidechain = { git = "https://github.com/integritee-network/pallets.git", default-features = false, branch = "polkadot-v0.9.28" }
pallet-teerex = { git = "https://github.com/integritee-network/pallets.git", default-features = false, branch = "polkadot-v0.9.28" }
>>>>>>> ba82458d

[dev-dependencies]
cumulus-primitives-parachain-inherent = { git = 'https://github.com/paritytech/cumulus', branch = "polkadot-v0.9.28" }
hex-literal = "0.3.4"
polkadot-primitives = { git = "https://github.com/paritytech/polkadot", branch = "release-v0.9.28" }
polkadot-runtime-parachains = { git = "https://github.com/paritytech/polkadot", branch = "release-v0.9.28" }
runtime-common = { path = '../common', default-features = false, features = ["tests"] }
sp-state-machine = { git = "https://github.com/paritytech/substrate", branch = "polkadot-v0.9.28" }
xcm-simulator = { git = "https://github.com/paritytech/polkadot", branch = "release-v0.9.28" }

[build-dependencies]
substrate-wasm-builder = { git = "https://github.com/paritytech/substrate", branch = "polkadot-v0.9.28" }

[features]
default = ["std"]
fast-runtime = []
runtime-benchmarks = [
  "cumulus-pallet-session-benchmarking/runtime-benchmarks",
  "frame-benchmarking/runtime-benchmarks",
  "frame-support/runtime-benchmarks",
  "frame-system-benchmarking",
  "frame-system/runtime-benchmarks",
  "pallet-asset-manager/runtime-benchmarks",
  "pallet-balances/runtime-benchmarks",
  "pallet-bounties/runtime-benchmarks",
  "pallet-collective/runtime-benchmarks",
  "pallet-democracy/runtime-benchmarks",
  "pallet-membership/runtime-benchmarks",
  "pallet-multisig/runtime-benchmarks",
  "pallet-parachain-staking/runtime-benchmarks",
  "pallet-preimage/runtime-benchmarks",
  "pallet-proxy/runtime-benchmarks",
  "pallet-scheduler/runtime-benchmarks",
  "pallet-timestamp/runtime-benchmarks",
  "pallet-tips/runtime-benchmarks",
  "pallet-treasury/runtime-benchmarks",
  "pallet-utility/runtime-benchmarks",
  "pallet-xcm/runtime-benchmarks",
  "sp-runtime/runtime-benchmarks",
  "xcm-builder/runtime-benchmarks",
  "pallet-bridge/runtime-benchmarks",
  "pallet-bridge-transfer/runtime-benchmarks",
  "pallet-drop3/runtime-benchmarks",
  "pallet-extrinsic-filter/runtime-benchmarks",
  "cumulus-pallet-xcmp-queue/runtime-benchmarks",
  "pallet-identity-management/runtime-benchmarks",
  "pallet-teerex/runtime-benchmarks",
  "pallet-sidechain/runtime-benchmarks",
]
std = [
  "codec/std",
  "log/std",
  "scale-info/std",
  "serde",
  "sp-api/std",
  "sp-block-builder/std",
  "sp-consensus-aura/std",
  "sp-core/std",
  "sp-inherents/std",
  "sp-io/std",
  "sp-offchain/std",
  "sp-runtime/std",
  "sp-session/std",
  "sp-std/std",
  "sp-transaction-pool/std",
  "sp-version/std",
  "frame-executive/std",
  "frame-support/std",
  "frame-system/std",
  "frame-try-runtime/std",
  "frame-system-rpc-runtime-api/std",
  "orml-tokens/std",
  "orml-traits/std",
  "orml-xtokens/std",
  "pallet-asset-manager/std",
  "pallet-aura/std",
  "pallet-authorship/std",
  "pallet-balances/std",
  "pallet-bounties/std",
  "pallet-collective/std",
  "pallet-democracy/std",
  "pallet-membership/std",
  "pallet-multisig/std",
  "pallet-parachain-staking/std",
  "pallet-preimage/std",
  "pallet-proxy/std",
  "pallet-scheduler/std",
  "pallet-session/std",
  "pallet-sudo/std",
  "pallet-timestamp/std",
  "pallet-tips/std",
  "pallet-transaction-payment/std",
  "pallet-transaction-payment-rpc-runtime-api/std",
  "pallet-treasury/std",
  "pallet-utility/std",
  "pallet-vesting/std",
  "primitives/std",
  "cumulus-pallet-aura-ext/std",
  "cumulus-pallet-dmp-queue/std",
  "cumulus-pallet-parachain-system/std",
  "cumulus-pallet-xcm/std",
  "cumulus-pallet-xcmp-queue/std",
  "cumulus-primitives-core/std",
  "cumulus-primitives-utility/std",
  "cumulus-primitives-timestamp/std",
  "parachain-info/std",
  "pallet-xcm/std",
  "polkadot-parachain/std",
  "xcm/std",
  "xcm-builder/std",
  "xcm-executor/std",
  "frame-benchmarking/std",
  'runtime-common/std',
  "pallet-bridge/std",
  "pallet-bridge-transfer/std",
  "pallet-drop3/std",
  "pallet-extrinsic-filter/std",
  "pallet-identity-management/std",
  "pallet-identity-management-mock/std",
  "pallet-teerex/std",
  "pallet-sidechain/std",
]
tee-dev = [
  "pallet-teerex/skip-ias-check",
]

try-runtime = [
  "frame-executive/try-runtime",
  "frame-system/try-runtime",
  "frame-try-runtime",
  "pallet-aura/try-runtime",
  "pallet-authorship/try-runtime",
  "pallet-balances/try-runtime",
  "pallet-bounties/try-runtime",
  "pallet-collective/try-runtime",
  "pallet-democracy/try-runtime",
  "pallet-membership/try-runtime",
  "pallet-multisig/try-runtime",
  "pallet-parachain-staking/try-runtime",
  "pallet-preimage/try-runtime",
  "pallet-proxy/try-runtime",
  "pallet-scheduler/try-runtime",
  "pallet-session/try-runtime",
  "pallet-sudo/try-runtime",
  "pallet-timestamp/try-runtime",
  "pallet-tips/try-runtime",
  "pallet-transaction-payment/try-runtime",
  "pallet-treasury/try-runtime",
  "pallet-utility/try-runtime",
  "pallet-vesting/try-runtime",
]<|MERGE_RESOLUTION|>--- conflicted
+++ resolved
@@ -98,13 +98,8 @@
 runtime-common = { path = '../common', default-features = false }
 
 # TEE pallets - TODO: patch it with litentry teerex
-<<<<<<< HEAD
-pallet-sidechain = { git = "https://github.com/integritee-network/pallets.git", default-features = false, branch = "sdk-v0.9.0-polkadot-v0.9.26" }
-pallet-teerex = { git = "https://github.com/integritee-network/pallets.git", default-features = false, branch = "sdk-v0.9.0-polkadot-v0.9.26" }
-=======
 pallet-sidechain = { git = "https://github.com/integritee-network/pallets.git", default-features = false, branch = "polkadot-v0.9.28" }
 pallet-teerex = { git = "https://github.com/integritee-network/pallets.git", default-features = false, branch = "polkadot-v0.9.28" }
->>>>>>> ba82458d
 
 [dev-dependencies]
 cumulus-primitives-parachain-inherent = { git = 'https://github.com/paritytech/cumulus', branch = "polkadot-v0.9.28" }
